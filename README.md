# high-fidelity-generative-compression

Pytorch implementation of the paper ["High-Fidelity Generative Image Compression" by Mentzer et. al.](https://hific.github.io/). This repo also provides general utilities for lossless compression that interface with Pytorch.

## Warning

This is a preliminary version. There may be sharp edges.

## Details

This repository defines a model for learnable image compression based on the paper ["High-Fidelity Generative Image Compression" (HIFIC) by Mentzer et. al.](https://hific.github.io/). The model is capable of compressing images of arbitrary size and resolution while maintaining perceptually similar reconstructions that tend to be more visually pleasing than standard image codecs operating at higher bitrates.

This repository also includes a partial port of the [Tensorflow Compression library](https://github.com/tensorflow/compression) which provides general tools for neural image compression in Pytorch.

## Example

```bash
Original, 8.05 bpp / 2747 kB
```

![guess](assets/originals/camp_original.png)

```bash
HIFIC, 0.188 bpp / 64.1 kB
```

![guess](assets/hific/camp_hific.png)

```bash
JPG, 0.264 bpp / 90.1 kB
```

![guess](assets/camp_jpg_compress.png)

The image shown is an out-of-sample instance from the CLIC-2020 dataset. The HIFIC image is obtained by reconstruction via a learned model provided below. The JPG image is obtained by the `imagemagick` command `mogrify -format jpg -quality 42 assets/camp_original.png`. Despite using around 1.5x the bitrate, the JPG image exhibits visible compression artifacts which are absent from the HIFIC-generated image.

Note that the learned model was not adapted in any way for evaluation on this image. More sample outputs from this model can be found at the end of the README.

## Note

The generator is trained to achieve realistic and not exact reconstruction. It may synthesize certain portions of a given image to remove artifacts associated with lossy compression. Therefore, in theory **images which are compressed and decoded may be arbitrarily different from the input**. This precludes usage for sensitive applications. An important caveat from the authors is reproduced here: 

> "_Therefore, we emphasize that our method is not suitable for sensitive image contents, such as, e.g., storing medical images, or important documents._" 

## Usage

* Install Pytorch nightly and dependencies from [https://pytorch.org/](https://pytorch.org/). Then install other requirements.

```bash
pip install -r requirements.txt
```

* Clone this repository, `cd` in.

```bash
git clone https://github.com/Justin-Tan/high-fidelity-generative-compression.git
cd high-fidelity-generative-compression
```

To check if your setup is working, run `python3 -m src.model` in root. Detailed usage instructions can be found in the [user's guide](assets/USAGE_GUIDE.md).

### Training

* Download a large (> 100,000) dataset of diverse color images. We found that using 1-2 training divisions of the [OpenImages](https://storage.googleapis.com/openimages/web/index.html) dataset was able to produce satisfactory results on arbitrary images. Add the dataset path under the `DatasetPaths` class in `default_config.py`.

* For best results, as described in the paper, train an initial base model using the rate-distortion loss only, together with the hyperprior model, e.g. to target low bitrates:

```bash
# Train initial autoencoding model
python3 train.py --model_type compression --regime low --n_steps 1e6
```

* Then use the checkpoint of the trained base model to 'warmstart' the GAN architecture. Please see the [user's guide](assets/USAGE_GUIDE.md) for more detailed instructions.

```bash
# Train using full generator-discriminator loss
python3 train.py --model_type compression_gan --regime low --n_steps 1e6 --warmstart --ckpt path/to/base/checkpoint
```

### Compression

* `compress.py` will compress generic images using some specified model. This performs a forward pass through the model to obtain the compressed representation, using a vectorized ANS entropy coder. As the model architecture is fully convolutional, this will work with images of arbitrary size/resolution (subject to memory constraints).

```bash
python3 compress.py -i path/to/image/dir -ckpt path/to/trained/model --reconstruct
```

<<<<<<< HEAD
### Pretrained Models

* Pretrained model weights using the OpenImages dataset can be found below (~2 GB). The examples at the end of this readme were produced using the `HIFIC-med` model. For usage instructions see the [user's guide](assets/USAGE_GUIDE.md).

| Target bitrate (bpp) | Weights | Training Instructions |
| ----------- | -------------------------------- | ---------------------- |
| 0.14 | [`HIFIC-low`](https://drive.google.com/open?id=1hfFTkZbs_VOBmXQ-M4bYEPejrD76lAY9) | <pre lang=bash>`python3 train.py --model_type compression_gan --regime low --warmstart -ckpt path/to/trained/model -nrb 9 -norm`</pre> |
| 0.30 | [`HIFIC-med`](https://drive.google.com/open?id=1QNoX0AGKTBkthMJGPfQI0dT0_tnysYUb) | <pre lang=bash>`python3 train.py --model_type compression_gan --regime med --warmstart -ckpt path/to/trained/model --likelihood_type logistic`</pre> |
| 0.45 | [`HIFIC-high`](https://drive.google.com/open?id=1BFYpvhVIA_Ek2QsHBbKnaBE8wn1GhFyA) | <pre lang=bash>`python3 train.py --model_type compression_gan --regime high --warmstart -ckpt path/to/trained/model -nrb 9 -norm`</pre> |
=======
### Compression
* To obtain a _theoretical_ measure of the storage bitrate of generic images under some trained model, run `compress.py`. This performs a forward pass through the model to obtain the reconstructed image. This model will work with images of arbitrary size/resolution (subject to memory).
```
python3 compress.py -i path/to/image/dir -ckpt path/to/trained/model
```

* The reported `bpp` is the theoretical bitrate required to losslessly store the quantized latent representation of an image. Comparing this (not the size of the reconstruction) against the original size of the image will give you an idea of the reduction in memory footprint. This repository does not currently support actual compression to a bitstring ([TensorFlow Compression](https://github.com/tensorflow/compression) does this well). We're working on an ANS entropy coder to support this in the future.

### Pretrained Models

* Pretrained models using the OpenImages dataset can be found below. The examples at the end of this readme were produced using the `HIFIC-med` model. Each model was trained for around `2e5` warmup steps and `2e5` steps with the full generative loss, with a target bitrate of `bpp={'low': 0.14, 'med': 0.3, 'high': 0.45}`. Note the original paper trained for `1e6` steps in each mode, so you can probably get better performance by training from scratch yourself. 

* To use a pretrained model, download the model (around 2 GB) and point the `-ckpt` argument in the command above to the corresponding path. If you want to finetune this model, e.g. on some domain-specific dataset, use the following options for each respective model (you will probably need to adapt the learning rate and rate-penalty schedule yourself):

```bash
# Low regime
python3 train.py --model_type compression_gan --regime low --warmstart -ckpt path/to/trained/model -nrb 9 -norm

# Medium regime
python3 train.py --model_type compression_gan --regime med --likelihood_type logistic --warmstart -ckpt path/to/trained/model

# High regime
python3 train.py --model_type compression_gan --regime high --warmstart -ckpt path/to/trained/model -nrb 9 -norm

```

* [`HIFIC-low`](https://drive.google.com/open?id=1hfFTkZbs_VOBmXQ-M4bYEPejrD76lAY9)
* [`HIFIC-med`](https://drive.google.com/open?id=1QNoX0AGKTBkthMJGPfQI0dT0_tnysYUb)
* [`HIFIC-high`](https://drive.google.com/open?id=1BFYpvhVIA_Ek2QsHBbKnaBE8wn1GhFyA)
>>>>>>> 56cb383a

## Examples

The samples below are taken from the CLIC2020 dataset, external to the training set. The reconstructions are produced using the above `HIFIC-med` model (target bitrate `0.3 bpp`). It's interesting to try to guess which image is the original (images are saved as PNG for viewing - best viewed widescreen). You can expand the spoiler tags below each image to reveal the answer.

For more examples see [EXAMPLES.md](assets/EXAMPLES.md).

A | B
:-------------------------:|:-------------------------:
![guess](assets/hific/CLIC2020_5_RECON_0.160bpp.png) | ![guess](assets/originals/CLIC2020_5.png)

<details>

  <summary>Image 1</summary>
  
  ```python
  Original: B (11.6 bpp) | HIFIC: A (0.160 bpp). Ratio: 72.5.
  ```

</details>

A             |  B
:-------------------------:|:-------------------------:
![guess](assets/originals/CLIC2020_20.png) | ![guess](assets/hific/CLIC2020_20_RECON_0.330bpp.png)

<details>

  <summary>Image 2</summary>

  ```python
  Original: A (14.6 bpp) | HIFIC: B (0.330 bpp). Ratio: 44.2
  ```

</details>

A | B
:-------------------------:|:-------------------------:
![guess](assets/originals/CLIC2020_18.png) | ![guess](assets/hific/CLIC2020_18_RECON_0.209bpp.png)

<details>

  <summary>Image 3</summary>
  
  ```python
  Original: A (12.3 bpp) | HIFIC: B (0.209 bpp). Ratio: 58.9
  ```
  
</details>

A             |  B
:-------------------------:|:-------------------------:
![guess](assets/hific/CLIC2020_19_RECON_0.565bpp.png) | ![guess](assets/originals/CLIC2020_19.png)

<details>

  <summary>Image 4</summary>
  
  ```python
  Original: B (19.9 bpp) | HIFIC: A (0.565 bpp). Ratio: 35.2
  ```
  
</details>

The last two show interesting failure modes: small figures in the distance are almost entirely removed (top of the central rock in the penultimate image), and the model bitrate increases significantly when the image is dominated by high-frequency components.

### Authors

* Grace Han
* Justin Tan

### Acknowledgements
* The compression routines under `src/compression/` are derived from the [Tensorflow Compression library](https://github.com/tensorflow/compression).
* The rANS enco*der implementation is based on the [Craystack repository](https://github.com/j-towns/craystack).
* The code under `src/perceptual_similarity/` implementing the perceptual distortion loss is based on the [Perceptual Similarity repository](https://github.com/richzhang/PerceptualSimilarity).

### Contributing

All content in this repository is licensed under the Apache-2.0 license. Feel free to submit any corrections or suggestions as issues.

## Citation

This is not the official implementation. Please cite the [original paper](https://arxiv.org/abs/2006.09965) if you use their work.

```bash
@article{mentzer2020high,
  title={High-Fidelity Generative Image Compression},
  author={Mentzer, Fabian and Toderici, George and Tschannen, Michael and Agustsson, Eirikur},
  journal={arXiv preprint arXiv:2006.09965},
  year={2020}
}
```<|MERGE_RESOLUTION|>--- conflicted
+++ resolved
@@ -85,7 +85,6 @@
 python3 compress.py -i path/to/image/dir -ckpt path/to/trained/model --reconstruct
 ```
 
-<<<<<<< HEAD
 ### Pretrained Models
 
 * Pretrained model weights using the OpenImages dataset can be found below (~2 GB). The examples at the end of this readme were produced using the `HIFIC-med` model. For usage instructions see the [user's guide](assets/USAGE_GUIDE.md).
@@ -95,7 +94,7 @@
 | 0.14 | [`HIFIC-low`](https://drive.google.com/open?id=1hfFTkZbs_VOBmXQ-M4bYEPejrD76lAY9) | <pre lang=bash>`python3 train.py --model_type compression_gan --regime low --warmstart -ckpt path/to/trained/model -nrb 9 -norm`</pre> |
 | 0.30 | [`HIFIC-med`](https://drive.google.com/open?id=1QNoX0AGKTBkthMJGPfQI0dT0_tnysYUb) | <pre lang=bash>`python3 train.py --model_type compression_gan --regime med --warmstart -ckpt path/to/trained/model --likelihood_type logistic`</pre> |
 | 0.45 | [`HIFIC-high`](https://drive.google.com/open?id=1BFYpvhVIA_Ek2QsHBbKnaBE8wn1GhFyA) | <pre lang=bash>`python3 train.py --model_type compression_gan --regime high --warmstart -ckpt path/to/trained/model -nrb 9 -norm`</pre> |
-=======
+
 ### Compression
 * To obtain a _theoretical_ measure of the storage bitrate of generic images under some trained model, run `compress.py`. This performs a forward pass through the model to obtain the reconstructed image. This model will work with images of arbitrary size/resolution (subject to memory).
 ```
@@ -104,28 +103,6 @@
 
 * The reported `bpp` is the theoretical bitrate required to losslessly store the quantized latent representation of an image. Comparing this (not the size of the reconstruction) against the original size of the image will give you an idea of the reduction in memory footprint. This repository does not currently support actual compression to a bitstring ([TensorFlow Compression](https://github.com/tensorflow/compression) does this well). We're working on an ANS entropy coder to support this in the future.
 
-### Pretrained Models
-
-* Pretrained models using the OpenImages dataset can be found below. The examples at the end of this readme were produced using the `HIFIC-med` model. Each model was trained for around `2e5` warmup steps and `2e5` steps with the full generative loss, with a target bitrate of `bpp={'low': 0.14, 'med': 0.3, 'high': 0.45}`. Note the original paper trained for `1e6` steps in each mode, so you can probably get better performance by training from scratch yourself. 
-
-* To use a pretrained model, download the model (around 2 GB) and point the `-ckpt` argument in the command above to the corresponding path. If you want to finetune this model, e.g. on some domain-specific dataset, use the following options for each respective model (you will probably need to adapt the learning rate and rate-penalty schedule yourself):
-
-```bash
-# Low regime
-python3 train.py --model_type compression_gan --regime low --warmstart -ckpt path/to/trained/model -nrb 9 -norm
-
-# Medium regime
-python3 train.py --model_type compression_gan --regime med --likelihood_type logistic --warmstart -ckpt path/to/trained/model
-
-# High regime
-python3 train.py --model_type compression_gan --regime high --warmstart -ckpt path/to/trained/model -nrb 9 -norm
-
-```
-
-* [`HIFIC-low`](https://drive.google.com/open?id=1hfFTkZbs_VOBmXQ-M4bYEPejrD76lAY9)
-* [`HIFIC-med`](https://drive.google.com/open?id=1QNoX0AGKTBkthMJGPfQI0dT0_tnysYUb)
-* [`HIFIC-high`](https://drive.google.com/open?id=1BFYpvhVIA_Ek2QsHBbKnaBE8wn1GhFyA)
->>>>>>> 56cb383a
 
 ## Examples
 
