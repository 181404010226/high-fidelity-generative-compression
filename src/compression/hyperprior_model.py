--- conflicted
+++ resolved
@@ -265,7 +265,7 @@
     """
 
     def __init__(self, n_channels, init_scale=10., filters=(3, 3, 3), min_likelihood=MIN_LIKELIHOOD, 
-        max_likelihood=MAX_LIKELIHOOD, flow_hyperprior=False, **kwargs):
+        max_likelihood=MAX_LIKELIHOOD, use_flow_hyperprior=False, **kwargs):
         """
         init_scale: Scaling factor determining the initial width of the 
                     probability densities.
@@ -280,11 +280,12 @@
         self.max_likelihood = float(max_likelihood)
         self.n_channels = n_channels
         self.dtype = torch.float32
+        self.use_flow_hyperprior = use_flow_hyperprior
 
         filters = (1,) + self.filters + (1,)
         scale = self.init_scale ** (1 / (len(self.filters) + 1))
 
-        if flow_hyperprior is True:
+        if use_flow_hyperprior is True:
             flow_steps = 16
             self.flow_hyperprior = maths.FactorialNormalizingFlow(dim=self.n_channels, nsteps=flow_steps)
 
@@ -325,11 +326,7 @@
 
             if update_parameters is False:
                 H_k, a_k, b_k = H_k.detach(), a_k.detach(), b_k.detach()
-<<<<<<< HEAD
-                
-=======
-
->>>>>>> 6e4d0ad7
+
             logits = torch.bmm(F.softplus(H_k), logits)  # [C,filters[k+1],*]
             logits = logits + b_k
             logits = logits + torch.tanh(a_k) * torch.tanh(logits)
@@ -371,10 +368,6 @@
             shape = latents.shape
             latents = torch.reshape(latents, (shape[0],1,-1))
 
-<<<<<<< HEAD
-=======
-
->>>>>>> 6e4d0ad7
         cdf_upper = self.cdf_logits(latents + 0.5)
         cdf_lower = self.cdf_logits(latents - 0.5)
 
@@ -399,7 +392,11 @@
         return likelihood_
 
     def forward(self, x, **kwargs):
-        return self.likelihood(x)
+
+        if self.use_flow_hyperprior is True:
+            return lower_bound_toward(self.flow_hyperprior(x), np.log(self.min_likelihood))
+        else:
+            return self.likelihood(x)
 
 
 if __name__ == '__main__':
